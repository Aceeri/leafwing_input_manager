--- conflicted
+++ resolved
@@ -1,114 +1,107 @@
-# Release Notes
-
-<<<<<<< HEAD
-## Version 0.3.1
-
-### Usability
-
-- reduced required `derive_more` features
-- removed `thiserror` dependency
-
-### Docs
-
-- properly documented the `ToggleActions` functionality, for dynamically enabling and disabling actions
-- added doc examples to `ActionStateDriver`, which allows you to trigger actions based on entity properties
-- document the need to add system ordering when you have other functionality running during `CoreStage::PreUpdate`
-- hint to users that they may want to use multiple `Actionlike` enums
-
-=======
->>>>>>> 81cfbcc2
-## Version 0.3
-
-### Enhancements
-
-- added `reasons_pressed` API on `ActionState`, which records the triggering inputs
-  - you can use this to extract exact input information from analog inputs (like triggers or joysticks)
-- added the ability to release user inputs during input mocking
-- added `ActionState::consume(action)`, which allows you to consume a pressed action, ensuring it is not pressed until after it is otherwise released
-- added geometric primitives (`Direction` and `Rotation`) for working with rotations in 2 dimensions
-  - stay tuned for first-class directional input support!
-
-### Usability
-
-- if desired, users are now able to use the `ActionState` and `InputMap` structs as standalone resources
-<<<<<<< HEAD
-- the crate name now uses underscores (`leafwing_input_manager`) rather than hyphens (`leafwing-input-manager`) to play nicer with `cargo`
-=======
->>>>>>> 81cfbcc2
-- reverted change from by-reference to by-value APIs for `Actionlike` types
-  - this is more ergonomic (derive `Copy` when you can!), and somewhat faster in the overwhelming majority of uses
-- relaxed `Hash` and `Eq` bounds on `Actionlike`
-- `InputManagerPlugin::run_in_state` was replaced with `ToggleActions<A: Actionlike>` resource which controls whether or not the [`ActionState`] / [`InputMap`] pairs of type `A` are active.
-- `ActionState::state` and `set_state` methods renamed to `button_state` and `set_button_state` for clarity
-- simplified `VirtualButtonState` into a trivial enum `ButtonState`
-  - other metadata (e.g. timing information and reasons pressed) is stored in the `ActionData` struct
-  - users can now access the `ActionData` struct directly for each action in a `ActionState` struct, allowing full manual control for unusual needs
-- removed a layer of indirection for fetching timing information: simply call `action_state.current_duration(Action::Jump)`, rather than `action_state.button_state(Action::Jump).current_duration()`
-- fleshed out `ButtonState` API for better parity with `ActionState`
-- removed `UserInput::Null`: this was never helpful and bloated match statements
-  - insert this resource when you want to suppress input collection, and remove it when you're done
-- renamed the `InputManagerSystem::Reset` system label to `InputManagerSystem::Tick`.
-- refactored `InputMap`
-  - removed methods that works with specific input mode.
-  - removed `n_registered`, use `get(action).len()` instead.
-  - added `insert_at` / `remove_at` to insert / remove input at specific index.
-  - added `remove` remove input for specific mapping.
-  - use `usize` for sizes as in other Rust containers.
-- added `UserInput::raw_inputs`, which breaks down a `UserInput` into the constituent Bevy types (e.g. `KeyCode` and `MouseButton`)
-
-### Bug fixes
-
-- the `PartialOrd` implementation of `Timing` now correctly compares values on the basis of the current duration that the button has been held / released for
-
-## Version 0.2
-
-### Enhancements
-
-- configure how "clashing" inputs should be handled with the `ClashStrategy` field of your `InputMap`
-  - very useful for working with modifier keys
-  - if two actions are triggered
-- ergonomic input mocking API at both the `App` and `World` level using the `MockInputs` trait
-- send `ActionState` across the network in a space-efficient fashion using the `ActionDiff` struct
-  - check out (or directly use) the `process_action_diff` and `generate_action_diff` systems to convert these to and from `ActionStates`
-  - add `InputManagerPlugin::server()` to your server `App` for a stripped down version of the input management functionality
-
-### Usability
-
-- `InputMap::new()` and `InputMap::insert_multiple` now accept an iterator of `(action, input)` tuples for more natural construction
-- better decoupled `InputMap` and `ActionState`, providing an `InputMap::which_pressed` API and allowing `ActionState::update` to operate based on any `HashSet<A: Actionlike>` of pressed virtual buttons that you pass in
-- `InputMap` now uses a collected `InputStreams` struct in all of its methods, and input methods are now optional
-- `InputManagerPlugin` now works even if some input stream resources are missing
-- added the `input_pressed` method to `InputMap`, to check if a single input is pressed
-- renamed `InputMap::assign_gamepad` to `InputMap::set_gamepad` for consistency and clarity (it does not uniquely assign a gamepad)
-- removed `strum` dependency by reimplementing the funcitonality, allowing users to define actions with only the `Actionlike` trait
-- added the `get_at` and `index` methods on the `Actionlike` trait, allowing you to fetch a specific action by its position in the defining enum and vice versa
-- `Copy` bound on `Actionlike` trait relaxed to `Clone`, allowing you to store non-copy data in your enum variants
-- `Clone`, `PartialEq` and `Debug` trait impls for `ActionState`
-- `get_pressed`, `get_just_pressed`, `get_released` and `get_just_released` methods on `ActionState`, for conveniently checking many action states at once
-
-### Bug fixes
-
-- the `ActionState` component is no longer marked as `Changed` every frame
-- `InputManagerPlugin::run_in_state` now actually works!
-- virtually all methods now take actions and inputs by reference, rather than by ownership, eliminating unneccesary copies
-
-## Version 0.1.2
-
-### Usability
-
-- added `set_state` method, allowing users to transfer `VirtualButtonState` between `ActionState` without losing `Timing` information
-
-### Bug fixes
-
-- fixed minor mistakes in documentation
-
-## Version 0.1.1
-
-### Bug fixes
-
-- fix failed `strum` re-export; users will need to pull in the derive macro `EnumIter` themselves
-  - thanks to `@Shatur` for noticing this
-
-## Version 0.1
-
-- Released!
+# Release Notes
+
+## Version 0.3.1
+
+### Usability
+
+- reduced required `derive_more` features
+- removed `thiserror` dependency
+
+### Docs
+
+- properly documented the `ToggleActions` functionality, for dynamically enabling and disabling actions
+- added doc examples to `ActionStateDriver`, which allows you to trigger actions based on entity properties
+- document the need to add system ordering when you have other functionality running during `CoreStage::PreUpdate`
+- hint to users that they may want to use multiple `Actionlike` enums
+
+## Version 0.3
+
+### Enhancements
+
+- added `reasons_pressed` API on `ActionState`, which records the triggering inputs
+  - you can use this to extract exact input information from analog inputs (like triggers or joysticks)
+- added the ability to release user inputs during input mocking
+- added `ActionState::consume(action)`, which allows you to consume a pressed action, ensuring it is not pressed until after it is otherwise released
+- added geometric primitives (`Direction` and `Rotation`) for working with rotations in 2 dimensions
+  - stay tuned for first-class directional input support!
+
+### Usability
+
+- if desired, users are now able to use the `ActionState` and `InputMap` structs as standalone resources
+- reverted change from by-reference to by-value APIs for `Actionlike` types
+  - this is more ergonomic (derive `Copy` when you can!), and somewhat faster in the overwhelming majority of uses
+- relaxed `Hash` and `Eq` bounds on `Actionlike`
+- `InputManagerPlugin::run_in_state` was replaced with `ToggleActions<A: Actionlike>` resource which controls whether or not the [`ActionState`] / [`InputMap`] pairs of type `A` are active.
+- `ActionState::state` and `set_state` methods renamed to `button_state` and `set_button_state` for clarity
+- simplified `VirtualButtonState` into a trivial enum `ButtonState`
+  - other metadata (e.g. timing information and reasons pressed) is stored in the `ActionData` struct
+  - users can now access the `ActionData` struct directly for each action in a `ActionState` struct, allowing full manual control for unusual needs
+- removed a layer of indirection for fetching timing information: simply call `action_state.current_duration(Action::Jump)`, rather than `action_state.button_state(Action::Jump).current_duration()`
+- fleshed out `ButtonState` API for better parity with `ActionState`
+- removed `UserInput::Null`: this was never helpful and bloated match statements
+  - insert this resource when you want to suppress input collection, and remove it when you're done
+- renamed the `InputManagerSystem::Reset` system label to `InputManagerSystem::Tick`.
+- refactored `InputMap`
+  - removed methods that works with specific input mode.
+  - removed `n_registered`, use `get(action).len()` instead.
+  - added `insert_at` / `remove_at` to insert / remove input at specific index.
+  - added `remove` remove input for specific mapping.
+  - use `usize` for sizes as in other Rust containers.
+- added `UserInput::raw_inputs`, which breaks down a `UserInput` into the constituent Bevy types (e.g. `KeyCode` and `MouseButton`)
+
+### Bug fixes
+
+- the `PartialOrd` implementation of `Timing` now correctly compares values on the basis of the current duration that the button has been held / released for
+
+## Version 0.2
+
+### Enhancements
+
+- configure how "clashing" inputs should be handled with the `ClashStrategy` field of your `InputMap`
+  - very useful for working with modifier keys
+  - if two actions are triggered
+- ergonomic input mocking API at both the `App` and `World` level using the `MockInputs` trait
+- send `ActionState` across the network in a space-efficient fashion using the `ActionDiff` struct
+  - check out (or directly use) the `process_action_diff` and `generate_action_diff` systems to convert these to and from `ActionStates`
+  - add `InputManagerPlugin::server()` to your server `App` for a stripped down version of the input management functionality
+
+### Usability
+
+- `InputMap::new()` and `InputMap::insert_multiple` now accept an iterator of `(action, input)` tuples for more natural construction
+- better decoupled `InputMap` and `ActionState`, providing an `InputMap::which_pressed` API and allowing `ActionState::update` to operate based on any `HashSet<A: Actionlike>` of pressed virtual buttons that you pass in
+- `InputMap` now uses a collected `InputStreams` struct in all of its methods, and input methods are now optional
+- `InputManagerPlugin` now works even if some input stream resources are missing
+- added the `input_pressed` method to `InputMap`, to check if a single input is pressed
+- renamed `InputMap::assign_gamepad` to `InputMap::set_gamepad` for consistency and clarity (it does not uniquely assign a gamepad)
+- removed `strum` dependency by reimplementing the funcitonality, allowing users to define actions with only the `Actionlike` trait
+- added the `get_at` and `index` methods on the `Actionlike` trait, allowing you to fetch a specific action by its position in the defining enum and vice versa
+- `Copy` bound on `Actionlike` trait relaxed to `Clone`, allowing you to store non-copy data in your enum variants
+- `Clone`, `PartialEq` and `Debug` trait impls for `ActionState`
+- `get_pressed`, `get_just_pressed`, `get_released` and `get_just_released` methods on `ActionState`, for conveniently checking many action states at once
+
+### Bug fixes
+
+- the `ActionState` component is no longer marked as `Changed` every frame
+- `InputManagerPlugin::run_in_state` now actually works!
+- virtually all methods now take actions and inputs by reference, rather than by ownership, eliminating unneccesary copies
+
+## Version 0.1.2
+
+### Usability
+
+- added `set_state` method, allowing users to transfer `VirtualButtonState` between `ActionState` without losing `Timing` information
+
+### Bug fixes
+
+- fixed minor mistakes in documentation
+
+## Version 0.1.1
+
+### Bug fixes
+
+- fix failed `strum` re-export; users will need to pull in the derive macro `EnumIter` themselves
+  - thanks to `@Shatur` for noticing this
+
+## Version 0.1
+
+- Released!